<<<<<<< HEAD
A collection of utilities to access external properties and execution environment details 
=======
# env-utils
Collection of classes to access external properties and the execution environment
>>>>>>> 39ca26a4
<|MERGE_RESOLUTION|>--- conflicted
+++ resolved
@@ -1,6 +1,2 @@
-<<<<<<< HEAD
-A collection of utilities to access external properties and execution environment details 
-=======
 # env-utils
-Collection of classes to access external properties and the execution environment
->>>>>>> 39ca26a4
+Collection of classes to access external properties and the execution environment